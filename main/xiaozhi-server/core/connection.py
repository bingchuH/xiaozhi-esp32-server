--- conflicted
+++ resolved
@@ -9,7 +9,7 @@
 import threading
 import websockets
 from typing import Dict, Any
-from plugins_func.loadplugins import auto_import_modules
+import plugins_func.loadplugins
 from config.logger import setup_logging
 from core.providers.tts.dto.dto import TTSMessageDTO, MsgType
 from core.utils.dialogue import Message, Dialogue
@@ -23,15 +23,12 @@
 from core.handle.sendAudioHandle import sendAudioMessage
 from core.handle.receiveAudioHandle import handleAudioMessage
 from core.handle.functionHandler import FunctionHandler
-from plugins_func.register import Action, ActionResponse
+from plugins_func.register import Action
 from config.private_config import PrivateConfig
 from core.auth import AuthMiddleware, AuthenticationError
 from core.utils.auth_code_gen import AuthCodeGenerator
-from core.mcp.manager import MCPManager
 
 TAG = __name__
-
-auto_import_modules("plugins_func.functions")
 
 
 class TTSException(RuntimeError):
@@ -101,7 +98,6 @@
 
         # iot相关变量
         self.iot_descriptors = {}
-        self.func_handler = None
 
         self.cmd_exit = self.config["CMD_exit"]
         self.max_cmd_length = 0
@@ -129,15 +125,11 @@
 
             # 进行认证
             await self.auth.authenticate(self.headers)
+
             device_id = self.headers.get("device-id", None)
-
-            # 认证通过,继续处理
-            self.websocket = ws
-            self.session_id = str(uuid.uuid4())
-
-            self.welcome_msg = self.config["xiaozhi"]
-            self.welcome_msg["session_id"] = self.session_id
-            await self.websocket.send(json.dumps(self.welcome_msg))
+            self.memory.init_memory(device_id, self.llm)
+            self.intent.set_llm(self.llm)
+
             # Load private configuration if device_id is provided
             bUsePrivateConfig = self.config.get("use_private_config", False)
             self.logger.bind(tag=TAG).info(
@@ -175,28 +167,23 @@
                     self.private_config = None
                     raise
 
+            # 认证通过,继续处理
+            self.websocket = ws
+            self.session_id = str(uuid.uuid4())
+
+            self.welcome_msg = self.config["xiaozhi"]
+            self.welcome_msg["session_id"] = self.session_id
+            await self.websocket.send(json.dumps(self.welcome_msg))
+
             # 异步初始化
-<<<<<<< HEAD
             await self.loop.run_in_executor(None, self._initialize_components)
 
             # 音频播放 消化线程
             self.stop_event.clear()
-            audio_play_priority = threading.Thread(target=self._audio_play_priority_thread, daemon=True)
+            audio_play_priority = threading.Thread(
+                target=self._audio_play_priority_thread, daemon=True
+            )
             audio_play_priority.start()
-=======
-            self.executor.submit(self._initialize_components)
-            # tts 消化线程
-            self.tts_priority_thread = threading.Thread(
-                target=self._tts_priority_thread, daemon=True
-            )
-            self.tts_priority_thread.start()
-
-            # 音频播放 消化线程
-            self.audio_play_priority_thread = threading.Thread(
-                target=self._audio_play_priority_thread, daemon=True
-            )
-            self.audio_play_priority_thread.start()
->>>>>>> 7c389a06
 
             # 打开音频通道
             await self.tts.open_audio_channels()
@@ -206,25 +193,19 @@
                     await self._route_message(message)
             except websockets.exceptions.ConnectionClosed:
                 self.logger.bind(tag=TAG).info("客户端断开连接")
+                await self.close()
 
         except AuthenticationError as e:
             self.logger.bind(tag=TAG).error(f"Authentication failed: {str(e)}")
+            await ws.close()
             return
         except Exception as e:
             stack_trace = traceback.format_exc()
             self.logger.bind(tag=TAG).error(f"Connection error: {str(e)}-{stack_trace}")
+            await ws.close()
             return
         finally:
-            await self._save_and_close(ws)
-
-    async def _save_and_close(self, ws):
-        """保存记忆并关闭连接"""
-        try:
             await self.memory.save_memory(self.dialogue.dialogue)
-        except Exception as e:
-            self.logger.bind(tag=TAG).error(f"保存记忆失败: {e}")
-        finally:
-            await self.close(ws)
 
     async def _route_message(self, message):
         """消息路由"""
@@ -234,67 +215,16 @@
             await handleAudioMessage(self, message)
 
     def _initialize_components(self):
-        """加载提示词"""
         self.prompt = self.config["prompt"]
         if self.private_config:
             self.prompt = self.private_config.private_config.get("prompt", self.prompt)
-        self.dialogue.put(Message(role="system", content=self.prompt))
-
-        """加载插件"""
-        self.func_handler = FunctionHandler(self)
-        self.mcp_manager = MCPManager(self)
-        """加载记忆"""
-        device_id = self.headers.get("device-id", None)
-        self.memory.init_memory(device_id, self.llm)
-
-        """为意图识别设置LLM，优先使用专用LLM"""
-        # 检查是否配置了专用的意图识别LLM
-        intent_llm_name = self.config["Intent"]["intent_llm"]["llm"]
-
-        # 记录开始初始化意图识别LLM的时间
-        intent_llm_init_start = time.time()
-
-        if (
-            not self.use_function_call_mode
-            and intent_llm_name
-            and intent_llm_name in self.config["LLM"]
-        ):
-            # 如果配置了专用LLM，则创建独立的LLM实例
-            from core.utils import llm as llm_utils
-
-            intent_llm_config = self.config["LLM"][intent_llm_name]
-            intent_llm_type = intent_llm_config.get("type", intent_llm_name)
-            intent_llm = llm_utils.create_instance(intent_llm_type, intent_llm_config)
-            self.logger.bind(tag=TAG).info(
-                f"为意图识别创建了专用LLM: {intent_llm_name}, 类型: {intent_llm_type}"
-            )
-
-<<<<<<< HEAD
+
         # self.client_ip_info = get_ip_info(self.client_ip)
         # self.logger.bind(tag=TAG).info(f"Client ip info: {self.client_ip_info}")
         # self.prompt = self.prompt + f"\n我在:{self.client_ip_info}"
         self.dialogue.put(Message(role="system", content=self.prompt))
-=======
-            self.intent.set_llm(intent_llm)
-        else:
-            # 否则使用主LLM
-            self.intent.set_llm(self.llm)
-
-        # 记录意图识别LLM初始化耗时
-        intent_llm_init_time = time.time() - intent_llm_init_start
-
-        """加载位置信息"""
-        self.client_ip_info = get_ip_info(self.client_ip)
-        if self.client_ip_info is not None and "city" in self.client_ip_info:
-            self.logger.bind(tag=TAG).info(f"Client ip info: {self.client_ip_info}")
-            self.prompt = self.prompt + f"\nuser location:{self.client_ip_info}"
-            self.dialogue.update_system_message(self.prompt)
->>>>>>> 7c389a06
-
-        """加载MCP工具"""
-        asyncio.run_coroutine_threadsafe(
-            self.mcp_manager.initialize_servers(), self.loop
-        )
+
+        self.func_handler = FunctionHandler(self.config)
 
     def change_system_prompt(self, prompt):
         self.prompt = prompt
@@ -363,63 +293,29 @@
                 break
 
             end_time = time.time()
-<<<<<<< HEAD
-            self.logger.bind(tag=TAG).debug(f"大模型返回时间: {end_time - start_time} 秒, 生成token={content}")
+            self.logger.bind(tag=TAG).debug(
+                f"大模型返回时间: {end_time - start_time} 秒, 生成token={content}"
+            )
             if text_index == 0:
                 self.tts.tts_text_queue.put(
-                    TTSMessageDTO(u_id=uuid_str, msg_type=MsgType.START_TTS_REQUEST, content=''))
+                    TTSMessageDTO(
+                        u_id=uuid_str, msg_type=MsgType.START_TTS_REQUEST, content=""
+                    )
+                )
                 self.start_tts_request_flag = True
             self.tts.tts_text_queue.put(
-                TTSMessageDTO(u_id=uuid_str, msg_type=MsgType.TTS_TEXT_REQUEST, content=content))
+                TTSMessageDTO(
+                    u_id=uuid_str, msg_type=MsgType.TTS_TEXT_REQUEST, content=content
+                )
+            )
             text_index += 1
         if self.start_tts_request_flag:
             self.start_tts_request_flag = False
-            self.tts.tts_text_queue.put(TTSMessageDTO(u_id=uuid_str, msg_type=MsgType.STOP_TTS_REQUEST, content=''))
-=======
-            # self.logger.bind(tag=TAG).debug(f"大模型返回时间: {end_time - start_time} 秒, 生成token={content}")
-
-            # 合并当前全部文本并处理未分割部分
-            full_text = "".join(response_message)
-            current_text = full_text[processed_chars:]  # 从未处理的位置开始
-
-            # 查找最后一个有效标点
-            punctuations = ("。", "？", "！", "；", "：")
-            last_punct_pos = -1
-            for punct in punctuations:
-                pos = current_text.rfind(punct)
-                if pos > last_punct_pos:
-                    last_punct_pos = pos
-
-            # 找到分割点则处理
-            if last_punct_pos != -1:
-                segment_text_raw = current_text[: last_punct_pos + 1]
-                segment_text = get_string_no_punctuation_or_emoji(segment_text_raw)
-                if segment_text:
-                    # 强制设置空字符，测试TTS出错返回语音的健壮性
-                    # if text_index % 2 == 0:
-                    #     segment_text = " "
-                    text_index += 1
-                    self.recode_first_last_text(segment_text, text_index)
-                    future = self.executor.submit(
-                        self.speak_and_play, segment_text, text_index
-                    )
-                    self.tts_queue.put(future)
-                    processed_chars += len(segment_text_raw)  # 更新已处理字符位置
-
-        # 处理最后剩余的文本
-        full_text = "".join(response_message)
-        remaining_text = full_text[processed_chars:]
-        if remaining_text:
-            segment_text = get_string_no_punctuation_or_emoji(remaining_text)
-            if segment_text:
-                text_index += 1
-                self.recode_first_last_text(segment_text, text_index)
-                future = self.executor.submit(
-                    self.speak_and_play, segment_text, text_index
-                )
-                self.tts_queue.put(future)
-
->>>>>>> 7c389a06
+            self.tts.tts_text_queue.put(
+                TTSMessageDTO(
+                    u_id=uuid_str, msg_type=MsgType.STOP_TTS_REQUEST, content=""
+                )
+            )
         self.llm_finish_task = True
         self.dialogue.put(Message(role="assistant", content="".join(response_message)))
         self.logger.bind(tag=TAG).debug(
@@ -442,9 +338,8 @@
             self.dialogue.put(Message(role="user", content=query))
 
         # Define intent functions
-        functions = None
-        if hasattr(self, "func_handler"):
-            functions = self.func_handler.get_functions()
+        functions = self.func_handler.get_functions()
+
         response_message = []
         processed_chars = 0  # 跟踪已处理的字符位置
 
@@ -483,9 +378,6 @@
         msg_type = None
         for response in llm_responses:
             content, tools_call = response
-            if "content" in response:
-                content = response["content"]
-                tools_call = None
             if content is not None and len(content) > 0:
                 if len(response_message) <= 0 and (
                     content == "```" or "<tool_call>" in content
@@ -511,50 +403,33 @@
                         break
 
                     end_time = time.time()
-<<<<<<< HEAD
-                    self.logger.bind(tag=TAG).debug(f"大模型返回时间: {end_time - start_time} 秒, 生成token={content}")
+                    self.logger.bind(tag=TAG).debug(
+                        f"大模型返回时间: {end_time - start_time} 秒, 生成token={content}"
+                    )
                     if text_index == 0:
                         self.tts.tts_text_queue.put(
-                            TTSMessageDTO(u_id=uuid_str, msg_type=MsgType.START_TTS_REQUEST, content=''))
+                            TTSMessageDTO(
+                                u_id=uuid_str,
+                                msg_type=MsgType.START_TTS_REQUEST,
+                                content="",
+                            )
+                        )
                         self.start_tts_request_flag = True
                     self.tts.tts_text_queue.put(
-                        TTSMessageDTO(u_id=uuid_str, msg_type=MsgType.TTS_TEXT_REQUEST, content=content))
+                        TTSMessageDTO(
+                            u_id=uuid_str,
+                            msg_type=MsgType.TTS_TEXT_REQUEST,
+                            content=content,
+                        )
+                    )
                     text_index += 1
         if self.start_tts_request_flag:
             self.start_tts_request_flag = False
-            self.tts.tts_text_queue.put(TTSMessageDTO(u_id=uuid_str, msg_type=MsgType.STOP_TTS_REQUEST, content=''))
-=======
-                    # self.logger.bind(tag=TAG).debug(f"大模型返回时间: {end_time - start_time} 秒, 生成token={content}")
-
-                    # 处理文本分段和TTS逻辑
-                    # 合并当前全部文本并处理未分割部分
-                    full_text = "".join(response_message)
-                    current_text = full_text[processed_chars:]  # 从未处理的位置开始
-
-                    # 查找最后一个有效标点
-                    punctuations = ("。", "？", "！", "；", "：")
-                    last_punct_pos = -1
-                    for punct in punctuations:
-                        pos = current_text.rfind(punct)
-                        if pos > last_punct_pos:
-                            last_punct_pos = pos
-
-                    # 找到分割点则处理
-                    if last_punct_pos != -1:
-                        segment_text_raw = current_text[: last_punct_pos + 1]
-                        segment_text = get_string_no_punctuation_or_emoji(
-                            segment_text_raw
-                        )
-                        if segment_text:
-                            text_index += 1
-                            self.recode_first_last_text(segment_text, text_index)
-                            future = self.executor.submit(
-                                self.speak_and_play, segment_text, text_index
-                            )
-                            self.tts_queue.put(future)
-                            # 更新已处理字符位置
-                            processed_chars += len(segment_text_raw)
->>>>>>> 7c389a06
+            self.tts.tts_text_queue.put(
+                TTSMessageDTO(
+                    u_id=uuid_str, msg_type=MsgType.STOP_TTS_REQUEST, content=""
+                )
+            )
 
         # 处理function call
         if tool_call_flag:
@@ -590,33 +465,11 @@
                     "id": function_id,
                     "arguments": function_arguments,
                 }
-
-                # 处理MCP工具调用
-                if self.mcp_manager.is_mcp_tool(function_name):
-                    result = self._handle_mcp_tool_call(function_call_data)
-                else:
-                    # 处理系统函数
-                    result = self.func_handler.handle_llm_function_call(
-                        self, function_call_data
-                    )
+                result = self.func_handler.handle_llm_function_call(
+                    self, function_call_data
+                )
                 self._handle_function_result(result, function_call_data, text_index + 1)
 
-<<<<<<< HEAD
-=======
-        # 处理最后剩余的文本
-        full_text = "".join(response_message)
-        remaining_text = full_text[processed_chars:]
-        if remaining_text:
-            segment_text = get_string_no_punctuation_or_emoji(remaining_text)
-            if segment_text:
-                text_index += 1
-                self.recode_first_last_text(segment_text, text_index)
-                future = self.executor.submit(
-                    self.speak_and_play, segment_text, text_index
-                )
-                self.tts_queue.put(future)
-
->>>>>>> 7c389a06
         # 存储对话内容
         if len(response_message) > 0:
             self.dialogue.put(
@@ -630,53 +483,13 @@
 
         return True
 
-    def _handle_mcp_tool_call(self, function_call_data):
-        function_arguments = function_call_data["arguments"]
-        function_name = function_call_data["name"]
-        try:
-            args_dict = function_arguments
-            if isinstance(function_arguments, str):
-                try:
-                    args_dict = json.loads(function_arguments)
-                except json.JSONDecodeError:
-                    self.logger.bind(tag=TAG).error(
-                        f"无法解析 function_arguments: {function_arguments}"
-                    )
-                    return ActionResponse(
-                        action=Action.REQLLM, result="参数解析失败", response=""
-                    )
-
-            tool_result = asyncio.run_coroutine_threadsafe(
-                self.mcp_manager.execute_tool(function_name, args_dict), self.loop
-            ).result()
-            # meta=None content=[TextContent(type='text', text='北京当前天气:\n温度: 21°C\n天气: 晴\n湿度: 6%\n风向: 西北 风\n风力等级: 5级', annotations=None)] isError=False
-            content_text = ""
-            if tool_result is not None and tool_result.content is not None:
-                for content in tool_result.content:
-                    content_type = content.type
-                    if content_type == "text":
-                        content_text = content.text
-                    elif content_type == "image":
-                        pass
-
-            if len(content_text) > 0:
-                return ActionResponse(
-                    action=Action.REQLLM, result=content_text, response=""
-                )
-
-        except Exception as e:
-            self.logger.bind(tag=TAG).error(f"MCP工具调用错误: {e}")
-            return ActionResponse(
-                action=Action.REQLLM, result="工具调用出错", response=""
-            )
-
-        return ActionResponse(action=Action.REQLLM, result="工具调用出错", response="")
-
     def _handle_function_result(self, result, function_call_data, text_index):
         if result.action == Action.RESPONSE:  # 直接回复前端
             text = result.response
             self.recode_first_last_text(text, text_index)
-            asyncio.run_coroutine_threadsafe(self.tts.tts_one_sentence(text), loop=self.loop)
+            asyncio.run_coroutine_threadsafe(
+                self.tts.tts_one_sentence(text), loop=self.loop
+            )
             self.dialogue.put(Message(role="assistant", content=text))
         elif result.action == Action.REQLLM:  # 调用函数后再请求llm生成回复
             text = result.result
@@ -708,12 +521,16 @@
         elif result.action == Action.NOTFOUND:
             text = result.result
             self.recode_first_last_text(text, text_index)
-            asyncio.run_coroutine_threadsafe(self.tts.tts_one_sentence(text), loop=self.loop)
+            asyncio.run_coroutine_threadsafe(
+                self.tts.tts_one_sentence(text), loop=self.loop
+            )
             self.dialogue.put(Message(role="assistant", content=text))
         else:
             text = result.result
             self.recode_first_last_text(text, text_index)
-            asyncio.run_coroutine_threadsafe(self.tts.tts_one_sentence(text), loop=self.loop)
+            asyncio.run_coroutine_threadsafe(
+                self.tts.tts_one_sentence(text), loop=self.loop
+            )
             self.dialogue.put(Message(role="assistant", content=text))
 
     def _tts_priority_thread(self):
@@ -726,12 +543,7 @@
         while not self.stop_event.is_set():
             text = None
             try:
-                try:
-                    future = self.tts_queue.get(timeout=1)
-                except queue.Empty:
-                    if self.stop_event.is_set():
-                        break
-                    continue
+                future = self.tts_queue.get()
                 if future is None:
                     continue
                 text = None
@@ -811,8 +623,16 @@
             except Exception as e:
                 self.clearSpeakStatus()
                 asyncio.run_coroutine_threadsafe(
-                    self.websocket.send(json.dumps({"type": "tts", "state": "stop", "session_id": self.session_id})),
-                    self.loop
+                    self.websocket.send(
+                        json.dumps(
+                            {
+                                "type": "tts",
+                                "state": "stop",
+                                "session_id": self.session_id,
+                            }
+                        )
+                    ),
+                    self.loop,
                 )
                 self.logger.error(f"tts_priority priority_thread: {text}{e}")
 
@@ -820,21 +640,10 @@
         while not self.stop_event.is_set():
             text = None
             try:
-<<<<<<< HEAD
                 ttsMessageDTO = self.tts.tts_audio_queue.get()
-                future = asyncio.run_coroutine_threadsafe(sendAudioMessage(self, ttsMessageDTO),
-                                                          self.loop)
-=======
-                try:
-                    opus_datas, text, text_index = self.audio_play_queue.get(timeout=1)
-                except queue.Empty:
-                    if self.stop_event.is_set():
-                        break
-                    continue
                 future = asyncio.run_coroutine_threadsafe(
-                    sendAudioMessage(self, opus_datas, text, text_index), self.loop
-                )
->>>>>>> 7c389a06
+                    sendAudioMessage(self, ttsMessageDTO), self.loop
+                )
                 future.result()
             except Exception as e:
                 self.logger.bind(tag=TAG).error(
@@ -875,50 +684,15 @@
             self.tts_first_text_index = text_index
         self.tts_last_text_index = text_index
 
-    async def close(self, ws=None):
+    async def close(self):
         """资源清理方法"""
-<<<<<<< HEAD
         # 清理其他资源
         self.stop_event.set()
         self.executor.shutdown(wait=False)
         if self.websocket:
-=======
-        # 清理MCP资源
-        await self.mcp_manager.cleanup_all()
-
-        # 触发停止事件并清理资源
-        if self.stop_event:
-            self.stop_event.set()
-
-        # 立即关闭线程池
-        if self.executor:
-            self.executor.shutdown(wait=False, cancel_futures=True)
-            self.executor = None
-
-        # 清空任务队列
-        self._clear_queues()
-
-        if ws:
-            await ws.close()
-        elif self.websocket:
->>>>>>> 7c389a06
             await self.websocket.close()
         await self.tts.close()
         self.logger.bind(tag=TAG).info("连接资源已释放")
-
-    def _clear_queues(self):
-        # 清空所有任务队列
-        for q in [self.tts_queue, self.audio_play_queue]:
-            if not q:
-                continue
-            while not q.empty():
-                try:
-                    q.get_nowait()
-                except queue.Empty:
-                    continue
-            q.queue.clear()
-            # 添加毒丸信号到队列，确保线程退出
-            # q.queue.put(None)
 
     def reset_vad_states(self):
         self.client_audio_buffer = bytes()
