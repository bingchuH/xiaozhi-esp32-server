--- conflicted
+++ resolved
@@ -1013,17 +1013,6 @@
         if self.stop_event:
             self.stop_event.set()
 
-<<<<<<< HEAD
-=======
-        # 立即关闭线程池
-        if self.executor:
-            self.executor.shutdown(wait=False, cancel_futures=True)
-            self.executor = None
-
-        # 添加毒丸对象到上报队列确保线程退出
-        self.report_queue.put(None)
-
->>>>>>> 4864407d
         # 清空任务队列
         self.clear_queues()
 
