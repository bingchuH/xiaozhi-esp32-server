--- conflicted
+++ resolved
@@ -3,7 +3,7 @@
 import os
 from abc import ABC, abstractmethod
 from core.utils.tts import MarkdownCleaner
-from core.utils.util import audio_to_opus_data
+from core.utils.util import audio_to_data
 
 TAG = __name__
 logger = setup_logging()
@@ -55,12 +55,11 @@
 
     def audio_to_pcm_data(self, audio_file_path):
         """音频文件转换为PCM编码"""
-        return self.audio_to_data(audio_file_path, is_opus=False)
+        return audio_to_data(audio_file_path, is_opus=False)
     
     def audio_to_opus_data(self, audio_file_path):
-<<<<<<< HEAD
         """音频文件转换为Opus编码"""
-        return self.audio_to_data(audio_file_path, is_opus=True)
+        return audio_to_data(audio_file_path, is_opus=True)
     
     def audio_to_data(self, audio_file_path, is_opus=True):
         # 获取文件后缀名
@@ -109,7 +108,4 @@
 
             datas.append(frame_data)
 
-        return datas, duration
-=======
-        return audio_to_opus_data(audio_file_path)
->>>>>>> b246d9e5
+        return datas, duration