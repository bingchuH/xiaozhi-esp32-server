package xiaozhi.common.constant;

import lombok.Getter;

/**
 * 常量
 * Copyright (c) 人人开源 All rights reserved.
 * Website: https://www.renren.io
 */
public interface Constant {
    /**
     * 成功
     */
    int SUCCESS = 1;
    /**
     * 失败
     */
    int FAIL = 0;
    /**
     * OK
     */
    String OK = "OK";
    /**
     * 用户标识
     */
    String USER_KEY = "userId";
    /**
     * 菜单根节点标识
     */
    Long MENU_ROOT = 0L;
    /**
     * 部门根节点标识
     */
    Long DEPT_ROOT = 0L;
    /**
     * 数据字典根节点标识
     */
    Long DICT_ROOT = 0L;
    /**
     * 升序
     */
    String ASC = "asc";
    /**
     * 降序
     */
    String DESC = "desc";
    /**
     * 创建时间字段名
     */
    String CREATE_DATE = "create_date";

    /**
     * 创建时间字段名
     */
    String ID = "id";

    /**
     * 数据权限过滤
     */
    String SQL_FILTER = "sqlFilter";

    /**
     * 当前页码
     */
    String PAGE = "page";
    /**
     * 每页显示记录数
     */
    String LIMIT = "limit";
    /**
     * 排序字段
     */
    String ORDER_FIELD = "orderField";
    /**
     * 排序方式
     */
    String ORDER = "order";

    /**
     * 请求头授权标识
     */
    String AUTHORIZATION = "Authorization";

    /**
     * 服务器密钥
     */
    String SERVER_SECRET = "server.secret";

    /**
     * websocket地址
     */
    String SERVER_WEBSOCKET = "server.websocket";

    /**
     * mqtt gateway 配置
     */
    String SERVER_MQTT_GATEWAY = "server.mqtt_gateway";
<<<<<<< HEAD
=======
    
>>>>>>> eee907b1

    /**
     * ota地址
     */
    String SERVER_OTA = "server.ota";

    /**
     * 是否允许用户注册
     */
    String SERVER_ALLOW_USER_REGISTER = "server.allow_user_register";

    /**
     * 下发六位验证码时显示的控制面板地址
     */
    String SERVER_FRONTED_URL = "server.fronted_url";

    /**
     * 路径分割符
     */
    String FILE_EXTENSION_SEG = ".";

    /**
     * mcp接入点路径
     */
    String SERVER_MCP_ENDPOINT = "server.mcp_endpoint";

    /**
     * mcp接入点路径
     */
    String SERVER_VOICE_PRINT = "server.voice_print";

    /**
     * 无记忆
     */
    String MEMORY_NO_MEM = "Memory_nomem";

    enum SysBaseParam {
        /**
         * ICP备案号
         */
        BEIAN_ICP_NUM("server.beian_icp_num"),
        /**
         * GA备案号
         */
        BEIAN_GA_NUM("server.beian_ga_num"),
        /**
         * 系统名称
         */
        SERVER_NAME("server.name");

        private String value;

        SysBaseParam(String value) {
            this.value = value;
        }

        public String getValue() {
            return value;
        }
    }

    /**
     * 系统短信
     */
    enum SysMSMParam {
        /**
         * 阿里云授权keyID
         */
        ALIYUN_SMS_ACCESS_KEY_ID("aliyun.sms.access_key_id"),
        /**
         * 阿里云授权密钥
         */
        ALIYUN_SMS_ACCESS_KEY_SECRET("aliyun.sms.access_key_secret"),
        /**
         * 阿里云短信签名
         */
        ALIYUN_SMS_SIGN_NAME("aliyun.sms.sign_name"),
        /**
         * 阿里云短信模板
         */
        ALIYUN_SMS_SMS_CODE_TEMPLATE_CODE("aliyun.sms.sms_code_template_code"),
        /**
         * 单号码最大短信发送条数
         */
        SERVER_SMS_MAX_SEND_COUNT("server.sms_max_send_count"),
        /**
         * 是否开启手机注册
         */
        SERVER_ENABLE_MOBILE_REGISTER("server.enable_mobile_register");

        private String value;

        SysMSMParam(String value) {
            this.value = value;
        }

        public String getValue() {
            return value;
        }
    }

    /**
     * 数据状态
     */
    enum DataOperation {
        /**
         * 插入
         */
        INSERT("I"),
        /**
         * 已修改
         */
        UPDATE("U"),
        /**
         * 已删除
         */
        DELETE("D");

        private String value;

        DataOperation(String value) {
            this.value = value;
        }

        public String getValue() {
            return value;
        }
    }

    @Getter
    enum ChatHistoryConfEnum {
        IGNORE(0, "不记录"),
        RECORD_TEXT(1, "记录文本"),
        RECORD_TEXT_AUDIO(2, "文本音频都记录");

        private final int code;
        private final String name;

        ChatHistoryConfEnum(int code, String name) {
            this.code = code;
            this.name = name;
        }
    }

    /**
     * 版本号
     */
    public static final String VERSION = "0.7.7";

    /**
     * 无效固件URL
     */
    String INVALID_FIRMWARE_URL = "http://xiaozhi.server.com:8002/xiaozhi/otaMag/download/NOT_ACTIVATED_FIRMWARE_THIS_IS_A_INVALID_URL";

    /**
     * 字典类型
     */
    enum DictType {
        /**
         * 手机区号
         */
        MOBILE_AREA("MOBILE_AREA");

        private String value;

        DictType(String value) {
            this.value = value;
        }

        public String getValue() {
            return value;
        }
    }
}<|MERGE_RESOLUTION|>--- conflicted
+++ resolved
@@ -95,10 +95,7 @@
      * mqtt gateway 配置
      */
     String SERVER_MQTT_GATEWAY = "server.mqtt_gateway";
-<<<<<<< HEAD
-=======
     
->>>>>>> eee907b1
 
     /**
      * ota地址
